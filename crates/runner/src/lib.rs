--- conflicted
+++ resolved
@@ -482,11 +482,8 @@
             model_indices: self.args.sql.model_indices.clone(),
             historical_models: historical_models.clone(),
             hooks: self.args.sql.hooks.clone(),
-<<<<<<< HEAD
             aggregators: self.args.sql.aggregators.clone(),
-=======
             wal_truncate_size_threshold: self.args.sql.wal_truncate_size_threshold,
->>>>>>> af500bcc
         };
 
         let (mut executor, sender) = Executor::new_with_config(
@@ -494,10 +491,7 @@
             shutdown_tx.clone(),
             provider.clone(),
             sql_config.clone(),
-<<<<<<< HEAD
-=======
             database_path.clone(),
->>>>>>> af500bcc
         )
         .await?;
         let executor_handle = tokio::spawn(async move { executor.run().await });
@@ -506,11 +500,7 @@
             readonly_pool.clone(),
             sender.clone(),
             &self.args.indexing.contracts,
-<<<<<<< HEAD
-            sql_config,
-=======
             sql_config.clone(),
->>>>>>> af500bcc
         )
         .await?;
         let cache = Arc::new(InMemoryCache::new(Arc::new(db.clone())).await.unwrap());

--- conflicted
+++ resolved
@@ -23,9 +23,9 @@
     IPFS_CLIENT_PASSWORD, IPFS_CLIENT_URL, IPFS_CLIENT_USERNAME, REQ_MAX_RETRIES,
     SQL_FELT_DELIMITER,
 };
-<<<<<<< HEAD
 use crate::error::{Error, ParseError};
 use crate::model::map_row_to_ty;
+use crate::error::HttpError;
 
 fn process_event_field(data: &str) -> Result<Vec<Felt>, Error> {
     Ok(data
@@ -139,9 +139,6 @@
     query.push_str(&format!(" ORDER BY {} LIMIT ?", order_clause));
     query
 }
-=======
-use crate::error::HttpError;
->>>>>>> dffdbaad
 
 pub fn must_utc_datetime_from_timestamp(timestamp: u64) -> DateTime<Utc> {
     let naive_dt = DateTime::from_timestamp(timestamp as i64, 0)

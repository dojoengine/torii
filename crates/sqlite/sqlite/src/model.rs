use chrono::{DateTime, Utc};
use dojo_types::naming::try_compute_selector_from_tag;
use rayon::iter::{IntoParallelRefIterator, ParallelIterator};
use std::str::FromStr;
use torii_proto::schema::Entity;
use torii_proto::{
    Clause, ComparisonOperator, CompositeClause, LogicalOperator, MemberValue, OrderBy,
    OrderDirection, Page, Pagination,
};
use torii_storage::ReadOnlyStorage;

use async_trait::async_trait;
use crypto_bigint::U256;
use dojo_types::primitive::{Primitive, PrimitiveError};
use dojo_types::schema::Ty;
use dojo_world::contracts::abigen::model::Layout;
use dojo_world::contracts::model::ModelReader;
use serde_json::Value as JsonValue;
use sqlx::sqlite::SqliteRow;
use sqlx::{Pool, Row, Sqlite};
use starknet::core::types::Felt;

use super::error::{self, Error};
use crate::constants::SQL_MAX_JOINS;
use crate::error::{ParseError, QueryError};
use crate::utils::{build_keys_pattern, felt_to_sql_string};
use crate::Sql;

/// Helper function to parse array index from field name like "field[0]"
fn parse_array_index(field_name: &str) -> Option<(String, usize)> {
    if let Some(start) = field_name.find('[') {
        if let Some(end) = field_name.find(']') {
            if start < end {
                let field = field_name[..start].to_string();
                let index_str = &field_name[start + 1..end];
                if let Ok(index) = index_str.parse::<usize>() {
                    return Some((field, index));
                }
            }
        }
    }
    None
}

/// Helper function to build array-specific SQL queries
fn build_array_query(
    table: &str,
    model: &str,
    field: &str,
    operator: &ComparisonOperator,
    value: &str,
    historical: bool,
) -> Result<String, Error> {
    let column_access = if historical {
        format!("JSON_EXTRACT({table}.data, '$.{field}')")
    } else {
        format!("[{model}].[{field}]")
    };

    match operator {
        ComparisonOperator::Contains => Ok(format!(
            "EXISTS (SELECT 1 FROM json_each({column_access}) WHERE value = {value})"
        )),
        ComparisonOperator::ContainsAll => {
            // For CONTAINS_ALL, we need to check that every value in the input list exists in the array
            // We can't use COUNT(DISTINCT) because the input might have duplicates
            // Instead, we'll use NOT EXISTS to check if any input value is missing from the array
            //
            // Create a subquery that checks if all input values exist in the array
            // We use a VALUES clause to create a temporary table of the input values
            // and check that none of them are missing from the array
            Ok(format!(
                "NOT EXISTS (SELECT 1 FROM (VALUES {value}) AS input_vals(val) WHERE NOT EXISTS (SELECT 1 FROM json_each({column_access}) WHERE value = input_vals.val))"
            ))
        }
        ComparisonOperator::ContainsAny => Ok(format!(
            "EXISTS (SELECT 1 FROM json_each({column_access}) WHERE value IN {value})"
        )),
        ComparisonOperator::ArrayLengthEq => {
            Ok(format!("json_array_length({column_access}) = {value}"))
        }
        ComparisonOperator::ArrayLengthGt => {
            Ok(format!("json_array_length({column_access}) > {value}"))
        }
        ComparisonOperator::ArrayLengthLt => {
            Ok(format!("json_array_length({column_access}) < {value}"))
        }
        _ => {
            // For non-array operations, fallback to the original behavior
            if historical {
                Ok(format!(
                    "CAST(JSON_EXTRACT({table}.data, '$.{field}') AS TEXT) {operator} {value}"
                ))
            } else {
                Ok(format!("([{model}].[{field}] {operator} {value})"))
            }
        }
    }
}

#[derive(Debug)]
pub struct ModelSQLReader {
    /// Namespace of the model
    namespace: String,
    /// The name of the model
    name: String,
    /// The selector of the model
    selector: Felt,
    /// The class hash of the model
    class_hash: Felt,
    /// The contract address of the model
    contract_address: Felt,
    pool: Pool<Sqlite>,
    packed_size: u32,
    unpacked_size: u32,
    layout: Layout,
}

impl ModelSQLReader {
    pub async fn new(selector: Felt, pool: Pool<Sqlite>) -> Result<Self, Error> {
        let (namespace, name, class_hash, contract_address, packed_size, unpacked_size, layout): (
            String,
            String,
            String,
            String,
            u32,
            u32,
            String,
        ) = sqlx::query_as(
            "SELECT namespace, name, class_hash, contract_address, packed_size, unpacked_size, \
             layout FROM models WHERE id = ?",
        )
        .bind(felt_to_sql_string(&selector))
        .fetch_one(&pool)
        .await?;

        let class_hash = Felt::from_hex(&class_hash).map_err(error::ParseError::FromStr)?;
        let contract_address =
            Felt::from_hex(&contract_address).map_err(error::ParseError::FromStr)?;

        let layout = serde_json::from_str(&layout).map_err(error::ParseError::FromJsonStr)?;

        Ok(Self {
            namespace,
            name,
            selector,
            class_hash,
            contract_address,
            pool,
            packed_size,
            unpacked_size,
            layout,
        })
    }
}

#[cfg_attr(not(target_arch = "wasm32"), async_trait)]
#[cfg_attr(target_arch = "wasm32", async_trait(?Send))]
impl ModelReader<Error> for ModelSQLReader {
    fn namespace(&self) -> &str {
        &self.namespace
    }

    fn name(&self) -> &str {
        &self.name
    }

    fn selector(&self) -> Felt {
        self.selector
    }

    fn class_hash(&self) -> Felt {
        self.class_hash
    }

    fn contract_address(&self) -> Felt {
        self.contract_address
    }

    async fn schema(&self) -> Result<Ty, Error> {
        let schema: String = sqlx::query_scalar("SELECT schema FROM models WHERE id = ?")
            .bind(felt_to_sql_string(&self.selector))
            .fetch_one(&self.pool)
            .await?;

        Ok(serde_json::from_str(&schema).map_err(error::ParseError::FromJsonStr)?)
    }

    async fn packed_size(&self) -> Result<u32, Error> {
        Ok(self.packed_size)
    }

    async fn unpacked_size(&self) -> Result<u32, Error> {
        Ok(self.unpacked_size)
    }

    async fn layout(&self) -> Result<Layout, Error> {
        Ok(self.layout.clone())
    }

    async fn use_legacy_storage(&self) -> Result<bool, Error> {
        todo!()
    }
}

/// Populate the values of a Ty (schema) from SQLite row.
pub fn map_row_to_ty(
    path: &str,
    name: &str,
    ty: &mut Ty,
    // the row that contains non dynamic data for Ty
    row: &SqliteRow,
) -> Result<(), Error> {
    let column_name = if path.is_empty() {
        name
    } else {
        &format!("{}.{}", path, name)
    };

    match ty {
        Ty::Primitive(primitive) => {
            match &primitive {
                Primitive::I8(_) => {
                    let value = row.try_get::<i8, &str>(column_name)?;
                    primitive.set_i8(Some(value))?;
                }
                Primitive::I16(_) => {
                    let value = row.try_get::<i16, &str>(column_name)?;
                    primitive.set_i16(Some(value))?;
                }
                Primitive::I32(_) => {
                    let value = row.try_get::<i32, &str>(column_name)?;
                    primitive.set_i32(Some(value))?;
                }
                Primitive::I64(_) => {
                    let value = row.try_get::<i64, &str>(column_name)?;
                    primitive.set_i64(Some(value))?;
                }
                Primitive::I128(_) => {
                    let value = row.try_get::<String, &str>(column_name)?;
                    let hex_str = value.trim_start_matches("0x");

                    primitive.set_i128(Some(
                        u128::from_str_radix(hex_str, 16).map_err(ParseError::ParseIntError)?
                            as i128,
                    ))?;
                }
                Primitive::U8(_) => {
                    let value = row.try_get::<u8, &str>(column_name)?;
                    primitive.set_u8(Some(value))?;
                }
                Primitive::U16(_) => {
                    let value = row.try_get::<u16, &str>(column_name)?;
                    primitive.set_u16(Some(value))?;
                }
                Primitive::U32(_) => {
                    let value = row.try_get::<u32, &str>(column_name)?;
                    primitive.set_u32(Some(value))?;
                }
                Primitive::U64(_) => {
                    let value = row.try_get::<String, &str>(column_name)?;
                    let hex_str = value.trim_start_matches("0x");

                    if !hex_str.is_empty() {
                        primitive.set_u64(Some(
                            u64::from_str_radix(hex_str, 16).map_err(ParseError::ParseIntError)?,
                        ))?;
                    }
                }
                Primitive::U128(_) => {
                    let value = row.try_get::<String, &str>(column_name)?;
                    let hex_str = value.trim_start_matches("0x");

                    if !hex_str.is_empty() {
                        primitive.set_u128(Some(
                            u128::from_str_radix(hex_str, 16).map_err(ParseError::ParseIntError)?,
                        ))?;
                    }
                }
                Primitive::U256(_) => {
                    let value = row.try_get::<String, &str>(column_name)?;
                    let hex_str = value.trim_start_matches("0x");

                    if !hex_str.is_empty() {
                        primitive.set_u256(Some(U256::from_be_hex(hex_str)))?;
                    }
                }
                Primitive::Bool(_) => {
                    let value = row.try_get::<bool, &str>(column_name)?;
                    primitive.set_bool(Some(value))?;
                }
                Primitive::Felt252(_) => {
                    let value = row.try_get::<String, &str>(column_name)?;
                    if !value.is_empty() {
                        primitive.set_felt252(Some(
                            Felt::from_str(&value).map_err(ParseError::FromStr)?,
                        ))?;
                    }
                }
                Primitive::ClassHash(_) => {
                    let value = row.try_get::<String, &str>(column_name)?;
                    if !value.is_empty() {
                        primitive.set_class_hash(Some(
                            Felt::from_str(&value).map_err(ParseError::FromStr)?,
                        ))?;
                    }
                }
                Primitive::ContractAddress(_) => {
                    let value = row.try_get::<String, &str>(column_name)?;
                    if !value.is_empty() {
                        primitive.set_contract_address(Some(
                            Felt::from_str(&value).map_err(ParseError::FromStr)?,
                        ))?;
                    }
                }
                Primitive::EthAddress(_) => {
                    let value = row.try_get::<String, &str>(column_name)?;
                    if !value.is_empty() {
                        primitive.set_eth_address(Some(
                            Felt::from_str(&value).map_err(ParseError::FromStr)?,
                        ))?;
                    }
                }
            };
        }
        Ty::Enum(enum_ty) => {
            let option_name = row.try_get::<String, &str>(column_name)?;
            if !option_name.is_empty() {
                enum_ty.set_option(&option_name)?;
            }

            for option in &mut enum_ty.options {
                if option.name != option_name {
                    continue;
                }

                map_row_to_ty(column_name, &option.name, &mut option.ty, row)?;
            }
        }
        Ty::Struct(struct_ty) => {
            for member in &mut struct_ty.children {
                map_row_to_ty(column_name, &member.name, &mut member.ty, row)?;
            }
        }
        Ty::Tuple(ty) => {
            for (i, member) in ty.iter_mut().enumerate() {
                map_row_to_ty(column_name, &i.to_string(), member, row)?;
            }
        }
        Ty::Array(ty) => {
            let schema = ty[0].clone();
            let serialized_array = row.try_get::<String, &str>(column_name)?;
            if serialized_array.is_empty() {
                *ty = vec![];
                return Ok(());
            }

            let values: Vec<JsonValue> =
                serde_json::from_str(&serialized_array).map_err(ParseError::FromJsonStr)?;
            *ty = values
                .iter()
                .map(|v| {
                    let mut ty = schema.clone();
                    ty.from_json_value(v.clone())?;
                    Result::<_, PrimitiveError>::Ok(ty)
                })
                .collect::<Result<Vec<Ty>, _>>()?;
        }
        Ty::FixedSizeArray((ty, array_size)) => {
            let schema = ty[0].clone();
            let serialized_array = row.try_get::<String, &str>(column_name)?;
            if serialized_array.is_empty() {
                *ty = vec![];
                return Ok(());
            }

            // Fixed size array is stored as json object: {"elements": Vec<JsonValue>, "size": u32}
            //
            // see Sql::set_entity_model
            let value: serde_json::Value =
                serde_json::from_str(&serialized_array).map_err(ParseError::FromJsonStr)?;

            let elems = value["elements"].as_array().ok_or_else(|| {
                ParseError::InvalidFixedSizeArray("Missing 'elements' field".to_string())
            })?;
            let serialized_size = value["size"].as_u64().ok_or_else(|| {
                ParseError::InvalidFixedSizeArray("Missing 'size' field".to_string())
            })? as u32;

            // sanity check
            debug_assert_eq!(*array_size, serialized_size);

            *ty = elems
                .iter()
                .map(|v| {
                    let mut ty = schema.clone();
                    ty.from_json_value(v.clone())?;
                    Result::<_, PrimitiveError>::Ok(ty)
                })
                .collect::<Result<Vec<Ty>, _>>()?;
        }
        Ty::ByteArray(bytearray) => {
            let value = row.try_get::<String, &str>(column_name)?;
            *bytearray = value;
        }
    };

    Ok(())
}

fn map_row_to_entity(
    row: &SqliteRow,
    schemas: &[Ty],
    dont_include_hashed_keys: bool,
) -> Result<Entity, Error> {
    let hashed_keys = Felt::from_str(&row.get::<String, _>("id")).map_err(ParseError::FromStr)?;
    let created_at = row.get::<DateTime<Utc>, _>("created_at");
    let updated_at = row.get::<DateTime<Utc>, _>("updated_at");
    let executed_at = row.get::<DateTime<Utc>, _>("executed_at");
    let model_ids = row
        .get::<String, _>("model_ids")
        .split(',')
        .map(|id| Felt::from_str(id).map_err(ParseError::FromStr))
        .collect::<Result<Vec<_>, _>>()?;

    let models = schemas
        .iter()
        .try_fold(Vec::new(), |mut acc, schema| {
            let selector = try_compute_selector_from_tag(&schema.name())
                .map_err(|_| QueryError::InvalidNamespacedModel(schema.name().to_string()))?;

            if model_ids.contains(&selector) {
                acc.push(schema);
            }

            Ok::<Vec<&dojo_types::schema::Ty>, Error>(acc)
        })?
        .into_iter()
        .map(|schema| {
            let mut ty = schema.clone();
            map_row_to_ty("", &schema.name(), &mut ty, row)?;
            Ok(ty.as_struct().unwrap().clone())
        })
        .collect::<Result<Vec<_>, Error>>()?;

    Ok(Entity {
        hashed_keys: if !dont_include_hashed_keys {
            hashed_keys
        } else {
            Felt::ZERO
        },
        models,
        created_at,
        updated_at,
        executed_at,
    })
}

// builds a composite clause for a query
fn build_composite_clause(
    table: &str,
    model_relation_table: &str,
    composite: &torii_proto::CompositeClause,
    historical: bool,
) -> Result<(String, Vec<String>), Error> {
    let is_or = composite.operator == LogicalOperator::Or;
    let mut where_clauses = Vec::new();
    let mut bind_values = Vec::new();

    for clause in &composite.clauses {
        match clause {
            Clause::HashedKeys(hashed_keys) => {
                let ids = hashed_keys
                    .iter()
                    .map(|id| {
                        bind_values.push(felt_to_sql_string(id));
                        "?".to_string()
                    })
                    .collect::<Vec<_>>()
                    .join(", ");
                where_clauses.push(format!("({table}.id IN ({}))", ids));
            }
            Clause::Keys(keys) => {
                let keys_pattern = build_keys_pattern(keys);
                bind_values.push(keys_pattern);
                let model_selectors: Vec<String> =
                    keys.models.iter().try_fold(Vec::new(), |mut acc, model| {
                        let selector = try_compute_selector_from_tag(model)
                            .map_err(|_| QueryError::InvalidNamespacedModel(model.to_string()))?;
                        acc.push(felt_to_sql_string(&selector));
                        Ok::<Vec<String>, Error>(acc)
                    })?;

                if model_selectors.is_empty() {
                    where_clauses.push(format!("({table}.keys REGEXP ?)"));
                } else {
                    // Add bind value placeholders for each model selector
                    let placeholders = vec!["?"; model_selectors.len()].join(", ");
                    where_clauses.push(format!(
                        "(({table}.keys REGEXP ? AND {model_relation_table}.model_id IN ({})) OR \
                         {model_relation_table}.model_id NOT IN ({}))",
                        placeholders, placeholders
                    ));
                    // Add each model selector twice (once for IN and once for NOT IN)
                    bind_values.extend(model_selectors.clone());
                    bind_values.extend(model_selectors);
                }
            }
            Clause::Member(member) => {
                fn prepare_comparison(
                    value: &MemberValue,
                    bind_values: &mut Vec<String>,
                    json_format: bool,
                ) -> Result<String, Error> {
                    match value {
                        MemberValue::String(value) => {
                            bind_values.push(value.to_string());
                            Ok("?".to_string())
                        }
                        MemberValue::Primitive(value) => {
                            let value = if json_format {
                                Ty::Primitive(*value)
                                    .to_json_value()?
                                    .to_string()
                                    .replace("\"", "")
                            } else {
                                value.to_sql_value()
                            };
                            bind_values.push(value);
                            Ok("?".to_string())
                        }
                        MemberValue::List(values) => Ok(format!(
                            "({})",
                            values
                                .iter()
                                .map(|v| prepare_comparison(v, bind_values, json_format))
                                .collect::<Result<Vec<String>, Error>>()?
                                .join(", ")
                        )),
                    }
                }

                let model = member.model.clone();
                let operator = member.operator.clone();

                // Determine if we need JSON formatting for values
                let array_index = parse_array_index(&member.member);
                let is_array_operation = matches!(
                    operator,
                    ComparisonOperator::Contains
                        | ComparisonOperator::ContainsAll
                        | ComparisonOperator::ContainsAny
                        | ComparisonOperator::ArrayLengthEq
                        | ComparisonOperator::ArrayLengthGt
                        | ComparisonOperator::ArrayLengthLt
                ) || array_index.is_some(); // Array indexing also needs JSON formatting

                let value =
                    prepare_comparison(&member.value, &mut bind_values, is_array_operation)?;

                // Check if this field has array indexing syntax like "field[0]"
                if let Some((field_name, index)) = array_index {
                    // Handle array element access
                    let column_access = if historical {
                        format!("JSON_EXTRACT({table}.data, '$.{field_name}')")
                    } else {
                        format!("[{model}].[{field_name}]")
                    };

                    let query =
                        format!("json_extract({column_access}, '$[{index}]') {operator} {value}");
                    where_clauses.push(query);
                } else if matches!(
                    operator,
                    ComparisonOperator::Contains
                        | ComparisonOperator::ContainsAll
                        | ComparisonOperator::ContainsAny
                        | ComparisonOperator::ArrayLengthEq
                        | ComparisonOperator::ArrayLengthGt
                        | ComparisonOperator::ArrayLengthLt
                ) {
                    // Use array-specific query building
                    let query = build_array_query(
                        table,
                        &model,
                        &member.member,
                        &operator,
                        &value,
                        historical,
                    )?;
                    where_clauses.push(query);
                } else {
                    // Regular field handling
                    if historical {
                        where_clauses.push(format!(
                            "CAST(JSON_EXTRACT({table}.data, '$.{}') AS TEXT) {operator} {value}",
                            member.member
                        ));
                    } else {
                        where_clauses.push(format!(
                            "([{model}].[{}] {operator} {value})",
                            member.member
                        ));
                    }
                }
            }
            Clause::Composite(nested) => {
                // Handle nested composite by recursively building the clause
                let (nested_where, nested_values) =
                    build_composite_clause(table, model_relation_table, nested, historical)?;

                if !nested_where.is_empty() {
                    where_clauses.push(nested_where);
                }
                bind_values.extend(nested_values);
            }
        }
    }

    let where_clause = if !where_clauses.is_empty() {
        where_clauses.join(if is_or { " OR " } else { " AND " })
    } else {
        String::new()
    };

    Ok((where_clause, bind_values))
}

impl Sql {
    #[allow(clippy::too_many_arguments)]
    pub(crate) async fn query_by_composite(
        &self,
        table: &str,
        model_relation_table: &str,
        entity_relation_column: &str,
        composite: &CompositeClause,
        pagination: Pagination,
        no_hashed_keys: bool,
        models: Vec<String>,
        historical: bool,
    ) -> Result<Page<Entity>, Error> {
        let models = models.iter().try_fold(Vec::new(), |mut acc, model| {
            let selector = try_compute_selector_from_tag(model)
                .map_err(|_| QueryError::InvalidNamespacedModel(model.to_string()))?;
            acc.push(selector);
            Ok::<Vec<Felt>, Error>(acc)
        })?;

        let schemas = self
            .models(&models)
            .await?
            .iter()
            .map(|m| m.schema.clone())
            .collect::<Vec<_>>();

        let (where_clause, bind_values) =
            build_composite_clause(table, model_relation_table, composite, historical)?;

<<<<<<< HEAD
        let having_clause = models
            .iter()
            .map(|model| format!("INSTR(model_ids, '{}') > 0", felt_to_sql_string(model)))
            .collect::<Vec<_>>()
            .join(" OR ");
=======
        // Convert model Felts to hex strings for SQL binding
        let model_selectors: Vec<String> =
            models.iter().map(|model| format!("{:#x}", model)).collect();
>>>>>>> e243feb7

        let page = if historical {
            self.fetch_historical_entities(
                table,
                model_relation_table,
                &where_clause,
                bind_values,
                model_selectors,
                pagination,
            )
            .await?
        } else {
            let page = self
                .fetch_entities(
                    &schemas,
                    table,
                    model_relation_table,
                    entity_relation_column,
                    if where_clause.is_empty() {
                        None
                    } else {
                        Some(&where_clause)
                    },
                    None, // No HAVING needed - filtered by WHERE
                    pagination,
                    bind_values,
                )
                .await?;
            Page {
                items: page
                    .items
                    .par_iter()
                    .map(|row| map_row_to_entity(row, &schemas, no_hashed_keys))
                    .collect::<Result<Vec<_>, Error>>()?,
                next_cursor: page.next_cursor,
            }
        };

        Ok(page)
    }

    async fn fetch_historical_entities(
        &self,
        table: &str,
        model_relation_table: &str,
        where_clause: &str,
        bind_values: Vec<String>,
        model_selectors: Vec<String>,
        pagination: Pagination,
    ) -> Result<Page<torii_proto::schema::Entity>, Error> {
        use crate::query::{PaginationExecutor, QueryBuilder};

        let mut query_builder = QueryBuilder::new(table)
            .select(&[
                format!("{}.id", table),
                format!("{}.data", table),
                format!("{}.model_id", table),
                format!("{}.event_id", table),
                format!("{}.created_at", table),
                format!("{}.updated_at", table),
                format!("{}.executed_at", table),
                format!(
                    "group_concat({}.model_id) as model_ids",
                    model_relation_table
                ),
            ])
            .join(&format!(
                "JOIN {} ON {}.id = {}.entity_id",
                model_relation_table, table, model_relation_table
            ))
            .group_by(&format!("{}.event_id", table));

        if !model_selectors.is_empty() {
            let placeholders = model_selectors
                .iter()
                .map(|_| "?")
                .collect::<Vec<_>>()
                .join(", ");
            let model_filter = format!("{}.model_id IN ({})", table, placeholders);
            query_builder = query_builder.where_clause(&model_filter);

            // Add model selector bind values
            for selector in &model_selectors {
                query_builder = query_builder.bind_value(selector.clone());
            }
        }

        // Add user where clause if provided (applies to already-filtered set)
        if !where_clause.is_empty() {
            query_builder = query_builder.where_clause(where_clause);
        }

        // Add user bind values
        for value in bind_values {
            query_builder = query_builder.bind_value(value);
        }

        // Execute paginated query
        let executor = PaginationExecutor::new(self.pool.clone());
        let page = executor
            .execute_paginated_query(
                query_builder,
                &pagination,
                &OrderBy {
                    field: "event_id".to_string(),
                    direction: OrderDirection::Asc,
                },
            )
            .await?;

        // Process the results to create Entity objects
        let entities = page
            .items
            .iter()
            .map(|row| async {
                let id: String = row.get("id");
                let data: String = row.get("data");
                let model_id: String = row.get("model_id");
                let created_at: DateTime<Utc> = row.get("created_at");
                let updated_at: DateTime<Utc> = row.get("updated_at");
                let executed_at: DateTime<Utc> = row.get("executed_at");

                let hashed_keys = Felt::from_str(&id).map_err(ParseError::FromStr)?;
                let model = self
                    .cache
                    .as_ref()
                    .expect("Expected cache to be set")
                    .model(Felt::from_str(&model_id).map_err(ParseError::FromStr)?)
                    .await?;
                let mut schema = model.schema;
                schema.from_json_value(
                    serde_json::from_str(&data).map_err(ParseError::FromJsonStr)?,
                )?;

                Ok::<_, Error>(torii_proto::schema::Entity {
                    hashed_keys,
                    models: vec![schema.as_struct().unwrap().clone()],
                    created_at,
                    updated_at,
                    executed_at,
                })
            })
            .collect::<Vec<_>>();

        // Execute all the async mapping operations concurrently
        let entities: Vec<torii_proto::schema::Entity> =
            futures::future::try_join_all(entities).await?;

        Ok(Page {
            items: entities,
            next_cursor: page.next_cursor,
        })
    }

    #[allow(clippy::too_many_arguments)]
    pub async fn fetch_entities(
        &self,
        schemas: &[Ty],
        table_name: &str,
        model_relation_table: &str,
        entity_relation_column: &str,
        where_clause: Option<&str>,
        having_clause: Option<&str>,
        pagination: Pagination,
        bind_values: Vec<String>,
    ) -> Result<Page<SqliteRow>, Error> {
        use crate::query::{PaginationExecutor, QueryBuilder};

        // Helper function to collect columns
        fn collect_columns(table_prefix: &str, path: &str, ty: &Ty, selections: &mut Vec<String>) {
            match ty {
                Ty::Struct(s) => {
                    for child in &s.children {
                        let new_path = if path.is_empty() {
                            child.name.clone()
                        } else {
                            format!("{}.{}", path, child.name)
                        };
                        collect_columns(table_prefix, &new_path, &child.ty, selections);
                    }
                }
                Ty::Tuple(t) => {
                    for (i, child) in t.iter().enumerate() {
                        let new_path = if path.is_empty() {
                            format!("{}", i)
                        } else {
                            format!("{}.{}", path, i)
                        };
                        collect_columns(table_prefix, &new_path, child, selections);
                    }
                }
                Ty::Enum(e) => {
                    selections.push(format!(
                        "[{table_prefix}].[{path}] as \"{table_prefix}.{path}\"",
                    ));

                    for option in &e.options {
                        if let Ty::Tuple(t) = &option.ty {
                            if t.is_empty() {
                                continue;
                            }
                        }
                        let variant_path = format!("{}.{}", path, option.name);
                        collect_columns(table_prefix, &variant_path, &option.ty, selections);
                    }
                }
                // These are all simple fields. Which means their children, if present, are stored within the same column.
                // Like for primitive types, and types like Array where they are serialized into a JSON object.
                _ => {
                    selections.push(format!(
                        "[{table_prefix}].[{path}] as \"{table_prefix}.{path}\"",
                    ));
                }
            }
        }

        // Process schemas in chunks
        let mut all_rows = Vec::new();
        let mut next_cursor = None;
        let mut has_more_pages = false;
        let executor = PaginationExecutor::new(self.pool.clone());

        // Compute model selectors for filtering
        let model_selectors: Vec<String> = schemas
            .iter()
            .filter_map(|schema| {
                try_compute_selector_from_tag(&schema.name())
                    .ok()
                    .map(|selector| format!("{:#x}", selector))
            })
            .collect();

        for chunk in schemas.chunks(SQL_MAX_JOINS) {
            // Strategy: Start from model_relation_table and use index hints for optimal performance
            // The composite index (model_id, entity_id) dramatically reduces the scan size
            // when filtering by model_id on a large entity set
            let mut query_builder = QueryBuilder::new(model_relation_table);

            // Build selections
            let mut selections = vec![
                format!("{}.id", table_name),
                format!("{}.keys", table_name),
                format!("{}.event_id", table_name),
                format!("{}.created_at", table_name),
                format!("{}.updated_at", table_name),
                format!("{}.executed_at", table_name),
                format!(
                    "group_concat({}.model_id) as model_ids",
                    model_relation_table
                ),
            ];

            // Join to entities table - SQLite will use idx_entities_event_id_id for ordering
            query_builder = query_builder.join(&format!(
                "JOIN {table_name} ON {model_relation_table}.entity_id = {table_name}.id",
            ));

            // Add schema joins and collect columns
            for model in chunk {
                let model_table = model.name();
                query_builder = query_builder.join(&format!(
                    "LEFT JOIN [{model_table}] ON {table_name}.id = \
                     [{model_table}].{entity_relation_column}",
                ));
                collect_columns(&model_table, "", model, &mut selections);
            }

            query_builder = query_builder
                .select(&selections)
                .group_by(&format!("{}.id", table_name));

            if !model_selectors.is_empty() {
                let placeholders = model_selectors
                    .iter()
                    .map(|_| "?")
                    .collect::<Vec<_>>()
                    .join(", ");
                let model_filter =
                    format!("{}.model_id IN ({})", model_relation_table, placeholders);

                query_builder = query_builder.where_clause(&model_filter);

                // Add model selector bind values
                for selector in &model_selectors {
                    query_builder = query_builder.bind_value(selector.clone());
                }
            }

            // Add user where clause
            if let Some(where_clause) = where_clause {
                // Combine with existing where clause using AND
                query_builder = query_builder.where_clause(&format!("({})", where_clause));
            }

            // Add user bind values
            for value in bind_values.iter() {
                query_builder = query_builder.bind_value(value.clone());
            }

            // Add having clause
            if let Some(having_clause) = having_clause {
                query_builder = query_builder.having(having_clause);
            }

            // Execute paginated query
            let page = executor
                .execute_paginated_query(
                    query_builder,
                    &pagination,
                    &OrderBy {
                        field: "event_id".to_string(),
                        direction: OrderDirection::Desc,
                    },
                )
                .await?;

            let has_more = page.next_cursor.is_some();
            if has_more {
                has_more_pages = true;
                next_cursor = page.next_cursor;
            }

            all_rows.extend(page.items);

            // If we have more results than requested, stop processing chunks
            if has_more {
                break;
            }
        }

        Ok(Page {
            items: all_rows,
            next_cursor: if has_more_pages { next_cursor } else { None },
        })
    }
}

// Helper functions

#[cfg(test)]
mod tests {
    use super::*;
    use starknet::core::types::Felt;
    use torii_proto::{
        Clause, ComparisonOperator, CompositeClause, KeysClause, LogicalOperator, MemberClause,
        MemberValue,
    };

    #[test]
    fn test_build_composite_clause_hashed_keys() {
        let hashed_keys = vec![Felt::ONE, Felt::TWO];
        let composite = CompositeClause {
            operator: LogicalOperator::And,
            clauses: vec![Clause::HashedKeys(hashed_keys.clone())],
        };

        let (where_clause, bind_values) =
            build_composite_clause("entities", "entity_model", &composite, false).unwrap();

        assert_eq!(where_clause, "(entities.id IN (?, ?))");
        assert_eq!(
            bind_values,
            hashed_keys
                .iter()
                .map(felt_to_sql_string)
                .collect::<Vec<_>>()
        );
    }

    #[test]
    fn test_build_composite_clause_keys_no_models() {
        let keys = KeysClause {
            keys: vec![Some(Felt::ONE), Some(Felt::TWO)],
            pattern_matching: torii_proto::PatternMatching::FixedLen,
            models: vec![],
        };
        let composite = CompositeClause {
            operator: LogicalOperator::And,
            clauses: vec![Clause::Keys(keys)],
        };

        let (where_clause, bind_values) =
            build_composite_clause("entities", "entity_model", &composite, false).unwrap();

        assert_eq!(where_clause, "(entities.keys REGEXP ?)");
        assert_eq!(bind_values.len(), 1);
    }

    #[test]
    fn test_build_composite_clause_keys_with_models() {
        let keys = KeysClause {
            keys: vec![Some(Felt::ONE), Some(Felt::TWO)],
            pattern_matching: torii_proto::PatternMatching::FixedLen,
            models: vec!["ns-Player".to_string(), "ns-Position".to_string()],
        };
        let composite = CompositeClause {
            operator: LogicalOperator::And,
            clauses: vec![Clause::Keys(keys)],
        };

        let (where_clause, bind_values) =
            build_composite_clause("entities", "entity_model", &composite, false).unwrap();

        assert!(where_clause.contains("entities.keys REGEXP ?"));
        assert!(where_clause.contains("entity_model.model_id IN"));
        assert!(where_clause.contains("entity_model.model_id NOT IN"));
        assert_eq!(bind_values.len(), 5); // keys pattern + 2 model selectors + 2 model selectors again
    }

    #[test]
    fn test_build_composite_clause_member_non_historical() {
        let member = MemberClause {
            model: "Player".to_string(),
            member: "score".to_string(),
            operator: ComparisonOperator::Eq,
            value: MemberValue::Primitive(Primitive::U32(Some(100))),
        };
        let composite = CompositeClause {
            operator: LogicalOperator::And,
            clauses: vec![Clause::Member(member)],
        };

        let (where_clause, bind_values) =
            build_composite_clause("entities", "entity_model", &composite, false).unwrap();

        assert_eq!(where_clause, "([Player].[score] = ?)");
        assert_eq!(bind_values.len(), 1);
    }

    #[test]
    fn test_build_composite_clause_member_historical() {
        let member = MemberClause {
            model: "Player".to_string(),
            member: "score".to_string(),
            operator: ComparisonOperator::Eq,
            value: MemberValue::Primitive(Primitive::U32(Some(100))),
        };
        let composite = CompositeClause {
            operator: LogicalOperator::And,
            clauses: vec![Clause::Member(member)],
        };

        let (where_clause, bind_values) =
            build_composite_clause("entities", "entity_model", &composite, true).unwrap();

        assert!(where_clause.contains("CAST(JSON_EXTRACT(entities.data, '$.score') AS TEXT) = ?"));
        assert_eq!(bind_values.len(), 1);
    }

    #[test]
    fn test_build_composite_clause_member_string_value() {
        let member = MemberClause {
            model: "Player".to_string(),
            member: "name".to_string(),
            operator: ComparisonOperator::Eq,
            value: MemberValue::String("Alice".to_string()),
        };
        let composite = CompositeClause {
            operator: LogicalOperator::And,
            clauses: vec![Clause::Member(member)],
        };

        let (where_clause, bind_values) =
            build_composite_clause("entities", "entity_model", &composite, false).unwrap();

        assert_eq!(where_clause, "([Player].[name] = ?)");
        assert_eq!(bind_values, vec!["Alice".to_string()]);
    }

    #[test]
    fn test_build_composite_clause_member_list_value() {
        let member = MemberClause {
            model: "Player".to_string(),
            member: "level".to_string(),
            operator: ComparisonOperator::In,
            value: MemberValue::List(vec![
                MemberValue::Primitive(Primitive::U32(Some(1))),
                MemberValue::Primitive(Primitive::U32(Some(2))),
                MemberValue::Primitive(Primitive::U32(Some(3))),
            ]),
        };
        let composite = CompositeClause {
            operator: LogicalOperator::And,
            clauses: vec![Clause::Member(member)],
        };

        let (where_clause, bind_values) =
            build_composite_clause("entities", "entity_model", &composite, false).unwrap();

        assert_eq!(where_clause, "([Player].[level] IN (?, ?, ?))");
        assert_eq!(bind_values.len(), 3);
    }

    #[test]
    fn test_build_composite_clause_or_operator() {
        let member1 = MemberClause {
            model: "Player".to_string(),
            member: "score".to_string(),
            operator: ComparisonOperator::Gt,
            value: MemberValue::Primitive(Primitive::U32(Some(100))),
        };
        let member2 = MemberClause {
            model: "Player".to_string(),
            member: "level".to_string(),
            operator: ComparisonOperator::Lt,
            value: MemberValue::Primitive(Primitive::U32(Some(5))),
        };
        let composite = CompositeClause {
            operator: LogicalOperator::Or,
            clauses: vec![Clause::Member(member1), Clause::Member(member2)],
        };

        let (where_clause, bind_values) =
            build_composite_clause("entities", "entity_model", &composite, false).unwrap();

        assert!(where_clause.contains("([Player].[score] > ?)"));
        assert!(where_clause.contains("([Player].[level] < ?)"));
        assert!(where_clause.contains(" OR "));
        assert_eq!(bind_values.len(), 2);
    }

    #[test]
    fn test_build_composite_clause_and_operator() {
        let member1 = MemberClause {
            model: "Player".to_string(),
            member: "score".to_string(),
            operator: ComparisonOperator::Gt,
            value: MemberValue::Primitive(Primitive::U32(Some(100))),
        };
        let member2 = MemberClause {
            model: "Player".to_string(),
            member: "level".to_string(),
            operator: ComparisonOperator::Lt,
            value: MemberValue::Primitive(Primitive::U32(Some(5))),
        };
        let composite = CompositeClause {
            operator: LogicalOperator::And,
            clauses: vec![Clause::Member(member1), Clause::Member(member2)],
        };

        let (where_clause, bind_values) =
            build_composite_clause("entities", "entity_model", &composite, false).unwrap();

        assert!(where_clause.contains("([Player].[score] > ?)"));
        assert!(where_clause.contains("([Player].[level] < ?)"));
        assert!(where_clause.contains(" AND "));
        assert_eq!(bind_values.len(), 2);
    }

    #[test]
    fn test_build_composite_clause_nested() {
        let inner_composite = CompositeClause {
            operator: LogicalOperator::Or,
            clauses: vec![
                Clause::Member(MemberClause {
                    model: "Player".to_string(),
                    member: "score".to_string(),
                    operator: ComparisonOperator::Gt,
                    value: MemberValue::Primitive(Primitive::U32(Some(100))),
                }),
                Clause::Member(MemberClause {
                    model: "Player".to_string(),
                    member: "level".to_string(),
                    operator: ComparisonOperator::Gt,
                    value: MemberValue::Primitive(Primitive::U32(Some(10))),
                }),
            ],
        };

        let outer_composite = CompositeClause {
            operator: LogicalOperator::And,
            clauses: vec![
                Clause::Composite(inner_composite),
                Clause::Member(MemberClause {
                    model: "Player".to_string(),
                    member: "active".to_string(),
                    operator: ComparisonOperator::Eq,
                    value: MemberValue::Primitive(Primitive::Bool(Some(true))),
                }),
            ],
        };

        let (where_clause, bind_values) =
            build_composite_clause("entities", "entity_model", &outer_composite, false).unwrap();

        assert!(where_clause.contains("([Player].[score] > ?)"));
        assert!(where_clause.contains("([Player].[level] > ?)"));
        assert!(where_clause.contains("([Player].[active] = ?)"));
        assert!(where_clause.contains(" OR "));
        assert!(where_clause.contains(" AND "));
        assert_eq!(bind_values.len(), 3);
    }

    #[test]
    fn test_build_composite_clause_empty() {
        let composite = CompositeClause {
            operator: LogicalOperator::And,
            clauses: vec![],
        };

        let (where_clause, bind_values) =
            build_composite_clause("entities", "entity_model", &composite, false).unwrap();

        assert_eq!(where_clause, "");
        assert_eq!(bind_values.len(), 0);
    }

    #[test]
    fn test_build_composite_clause_array_index() {
        let member = MemberClause {
            model: "Player".to_string(),
            member: "scores[0]".to_string(), // Array indexing syntax
            operator: ComparisonOperator::Eq,
            value: MemberValue::Primitive(Primitive::U32(Some(100))),
        };
        let composite = CompositeClause {
            operator: LogicalOperator::And,
            clauses: vec![Clause::Member(member)],
        };

        let (where_clause, bind_values) =
            build_composite_clause("entities", "entity_model", &composite, false).unwrap();

        assert_eq!(where_clause, "json_extract([Player].[scores], '$[0]') = ?");
        assert_eq!(bind_values.len(), 1);
    }

    #[test]
    fn test_build_composite_clause_array_index_historical() {
        let member = MemberClause {
            model: "Player".to_string(),
            member: "inventory[2]".to_string(), // Array indexing syntax
            operator: ComparisonOperator::Neq,
            value: MemberValue::String("sword".to_string()),
        };
        let composite = CompositeClause {
            operator: LogicalOperator::And,
            clauses: vec![Clause::Member(member)],
        };

        let (where_clause, bind_values) =
            build_composite_clause("entities", "entity_model", &composite, true).unwrap();

        assert_eq!(
            where_clause,
            "json_extract(JSON_EXTRACT(entities.data, '$.inventory'), '$[2]') != ?"
        );
        assert_eq!(bind_values.len(), 1);
    }

    #[test]
    fn test_parse_array_index() {
        // Test valid cases
        assert_eq!(
            parse_array_index("field[0]"),
            Some(("field".to_string(), 0))
        );
        assert_eq!(
            parse_array_index("scores[42]"),
            Some(("scores".to_string(), 42))
        );
        assert_eq!(
            parse_array_index("inventory[999]"),
            Some(("inventory".to_string(), 999))
        );

        // Test invalid cases
        assert_eq!(parse_array_index("field"), None);
        assert_eq!(parse_array_index("field[]"), None);
        assert_eq!(parse_array_index("field[abc]"), None);
        assert_eq!(parse_array_index("field[0"), None);
        assert_eq!(parse_array_index("field0]"), None);
    }

    #[test]
    fn test_build_composite_clause_array_contains() {
        let member = MemberClause {
            model: "Player".to_string(),
            member: "scores".to_string(),
            operator: ComparisonOperator::Contains,
            value: MemberValue::Primitive(Primitive::U32(Some(100))),
        };
        let composite = CompositeClause {
            operator: LogicalOperator::And,
            clauses: vec![Clause::Member(member)],
        };

        let (where_clause, bind_values) =
            build_composite_clause("entities", "entity_model", &composite, false).unwrap();

        assert_eq!(
            where_clause,
            "EXISTS (SELECT 1 FROM json_each([Player].[scores]) WHERE value = ?)"
        );
        assert_eq!(bind_values.len(), 1);
    }

    #[test]
    fn test_build_composite_clause_array_contains_all() {
        let member = MemberClause {
            model: "Player".to_string(),
            member: "scores".to_string(),
            operator: ComparisonOperator::ContainsAll,
            value: MemberValue::List(vec![
                MemberValue::Primitive(Primitive::U32(Some(100))),
                MemberValue::Primitive(Primitive::U32(Some(200))),
                MemberValue::Primitive(Primitive::U32(Some(300))),
            ]),
        };
        let composite = CompositeClause {
            operator: LogicalOperator::And,
            clauses: vec![Clause::Member(member)],
        };

        let (where_clause, bind_values) =
            build_composite_clause("entities", "entity_model", &composite, false).unwrap();

        assert_eq!(where_clause, "NOT EXISTS (SELECT 1 FROM (VALUES (?, ?, ?)) AS input_vals(val) WHERE NOT EXISTS (SELECT 1 FROM json_each([Player].[scores]) WHERE value = input_vals.val))");
        assert_eq!(bind_values.len(), 3); // The list values are used once
    }

    #[test]
    fn test_build_composite_clause_array_contains_all_with_duplicates() {
        // Test CONTAINS_ALL with duplicate values in the search list
        let member = MemberClause {
            model: "Player".to_string(),
            member: "scores".to_string(),
            operator: ComparisonOperator::ContainsAll,
            value: MemberValue::List(vec![
                MemberValue::Primitive(Primitive::U32(Some(100))),
                MemberValue::Primitive(Primitive::U32(Some(100))), // Duplicate
                MemberValue::Primitive(Primitive::U32(Some(200))),
            ]),
        };
        let composite = CompositeClause {
            operator: LogicalOperator::And,
            clauses: vec![Clause::Member(member)],
        };

        let (where_clause, bind_values) =
            build_composite_clause("entities", "entity_model", &composite, false).unwrap();

        // Should still work correctly even with duplicate values in the search criteria
        assert_eq!(where_clause, "NOT EXISTS (SELECT 1 FROM (VALUES (?, ?, ?)) AS input_vals(val) WHERE NOT EXISTS (SELECT 1 FROM json_each([Player].[scores]) WHERE value = input_vals.val))");
        assert_eq!(bind_values.len(), 3); // Still 3 bind values even with duplicates
    }

    #[test]
    fn test_build_composite_clause_array_contains_any() {
        let member = MemberClause {
            model: "Player".to_string(),
            member: "inventory".to_string(),
            operator: ComparisonOperator::ContainsAny,
            value: MemberValue::List(vec![
                MemberValue::String("sword".to_string()),
                MemberValue::String("shield".to_string()),
            ]),
        };
        let composite = CompositeClause {
            operator: LogicalOperator::And,
            clauses: vec![Clause::Member(member)],
        };

        let (where_clause, bind_values) =
            build_composite_clause("entities", "entity_model", &composite, false).unwrap();

        assert_eq!(
            where_clause,
            "EXISTS (SELECT 1 FROM json_each([Player].[inventory]) WHERE value IN (?, ?))"
        );
        assert_eq!(bind_values.len(), 2);
    }

    #[test]
    fn test_build_composite_clause_array_length_eq() {
        let member = MemberClause {
            model: "Player".to_string(),
            member: "skills".to_string(),
            operator: ComparisonOperator::ArrayLengthEq,
            value: MemberValue::Primitive(Primitive::U32(Some(5))),
        };
        let composite = CompositeClause {
            operator: LogicalOperator::And,
            clauses: vec![Clause::Member(member)],
        };

        let (where_clause, bind_values) =
            build_composite_clause("entities", "entity_model", &composite, false).unwrap();

        assert_eq!(where_clause, "json_array_length([Player].[skills]) = ?");
        assert_eq!(bind_values.len(), 1);
    }

    #[test]
    fn test_build_composite_clause_array_length_gt() {
        let member = MemberClause {
            model: "Player".to_string(),
            member: "achievements".to_string(),
            operator: ComparisonOperator::ArrayLengthGt,
            value: MemberValue::Primitive(Primitive::U32(Some(10))),
        };
        let composite = CompositeClause {
            operator: LogicalOperator::And,
            clauses: vec![Clause::Member(member)],
        };

        let (where_clause, bind_values) =
            build_composite_clause("entities", "entity_model", &composite, false).unwrap();

        assert_eq!(
            where_clause,
            "json_array_length([Player].[achievements]) > ?"
        );
        assert_eq!(bind_values.len(), 1);
    }

    #[test]
    fn test_build_composite_clause_array_length_lt() {
        let member = MemberClause {
            model: "Player".to_string(),
            member: "buffs".to_string(),
            operator: ComparisonOperator::ArrayLengthLt,
            value: MemberValue::Primitive(Primitive::U32(Some(3))),
        };
        let composite = CompositeClause {
            operator: LogicalOperator::And,
            clauses: vec![Clause::Member(member)],
        };

        let (where_clause, bind_values) =
            build_composite_clause("entities", "entity_model", &composite, false).unwrap();

        assert_eq!(where_clause, "json_array_length([Player].[buffs]) < ?");
        assert_eq!(bind_values.len(), 1);
    }

    #[test]
    fn test_build_composite_clause_array_operators_historical() {
        let member = MemberClause {
            model: "Player".to_string(),
            member: "scores".to_string(),
            operator: ComparisonOperator::Contains,
            value: MemberValue::Primitive(Primitive::U32(Some(100))),
        };
        let composite = CompositeClause {
            operator: LogicalOperator::And,
            clauses: vec![Clause::Member(member)],
        };

        let (where_clause, bind_values) =
            build_composite_clause("entities", "entity_model", &composite, true).unwrap();

        assert_eq!(where_clause, "EXISTS (SELECT 1 FROM json_each(JSON_EXTRACT(entities.data, '$.scores')) WHERE value = ?)");
        assert_eq!(bind_values.len(), 1);
    }

    #[test]
    fn test_build_composite_clause_mixed_array_and_regular() {
        let array_member = MemberClause {
            model: "Player".to_string(),
            member: "scores".to_string(),
            operator: ComparisonOperator::Contains,
            value: MemberValue::Primitive(Primitive::U32(Some(100))),
        };
        let regular_member = MemberClause {
            model: "Player".to_string(),
            member: "name".to_string(),
            operator: ComparisonOperator::Eq,
            value: MemberValue::String("Alice".to_string()),
        };
        let composite = CompositeClause {
            operator: LogicalOperator::And,
            clauses: vec![Clause::Member(array_member), Clause::Member(regular_member)],
        };

        let (where_clause, bind_values) =
            build_composite_clause("entities", "entity_model", &composite, false).unwrap();

        assert!(where_clause
            .contains("EXISTS (SELECT 1 FROM json_each([Player].[scores]) WHERE value = ?)"));
        assert!(where_clause.contains("([Player].[name] = ?)"));
        assert!(where_clause.contains(" AND "));
        assert_eq!(bind_values.len(), 2);
    }

    #[test]
    fn test_build_composite_clause_array_index_out_of_bounds() {
        // Test what happens with array indexing when index might be out of bounds
        let member = MemberClause {
            model: "Player".to_string(),
            member: "scores[999]".to_string(), // Very high index
            operator: ComparisonOperator::Eq,
            value: MemberValue::Primitive(Primitive::U32(Some(100))),
        };
        let composite = CompositeClause {
            operator: LogicalOperator::And,
            clauses: vec![Clause::Member(member)],
        };

        let (where_clause, bind_values) =
            build_composite_clause("entities", "entity_model", &composite, false).unwrap();

        // SQLite json_extract returns NULL for out-of-bounds access
        // This should still generate valid SQL, but will return NULL = 100 (which is false)
        assert_eq!(
            where_clause,
            "json_extract([Player].[scores], '$[999]') = ?"
        );
        assert_eq!(bind_values.len(), 1);
    }

    #[test]
    fn test_build_composite_clause_array_index_with_null_check() {
        // Test array indexing with IS NOT NULL to handle out-of-bounds
        let member = MemberClause {
            model: "Player".to_string(),
            member: "scores[0]".to_string(),
            operator: ComparisonOperator::Neq,
            value: MemberValue::String("null".to_string()),
        };
        let composite = CompositeClause {
            operator: LogicalOperator::And,
            clauses: vec![Clause::Member(member)],
        };

        let (where_clause, bind_values) =
            build_composite_clause("entities", "entity_model", &composite, false).unwrap();

        assert_eq!(where_clause, "json_extract([Player].[scores], '$[0]') != ?");
        assert_eq!(bind_values.len(), 1);
    }

    #[test]
    fn test_build_composite_clause_mixed_types() {
        let hashed_keys = vec![Felt::ONE];
        let member = MemberClause {
            model: "Player".to_string(),
            member: "score".to_string(),
            operator: ComparisonOperator::Eq,
            value: MemberValue::Primitive(Primitive::U32(Some(100))),
        };
        let keys = KeysClause {
            keys: vec![Some(Felt::ONE)],
            pattern_matching: torii_proto::PatternMatching::FixedLen,
            models: vec![],
        };

        let composite = CompositeClause {
            operator: LogicalOperator::And,
            clauses: vec![
                Clause::HashedKeys(hashed_keys),
                Clause::Member(member),
                Clause::Keys(keys),
            ],
        };

        let (where_clause, bind_values) =
            build_composite_clause("entities", "entity_model", &composite, false).unwrap();

        assert!(where_clause.contains("(entities.id IN (?))"));
        assert!(where_clause.contains("([Player].[score] = ?)"));
        assert!(where_clause.contains("(entities.keys REGEXP ?)"));
        assert!(where_clause.contains(" AND "));
        assert_eq!(bind_values.len(), 3);
    }
}<|MERGE_RESOLUTION|>--- conflicted
+++ resolved
@@ -656,17 +656,9 @@
         let (where_clause, bind_values) =
             build_composite_clause(table, model_relation_table, composite, historical)?;
 
-<<<<<<< HEAD
-        let having_clause = models
-            .iter()
-            .map(|model| format!("INSTR(model_ids, '{}') > 0", felt_to_sql_string(model)))
-            .collect::<Vec<_>>()
-            .join(" OR ");
-=======
         // Convert model Felts to hex strings for SQL binding
         let model_selectors: Vec<String> =
-            models.iter().map(|model| format!("{:#x}", model)).collect();
->>>>>>> e243feb7
+            models.iter().map(|model| felt_to_sql_string(model)).collect();
 
         let page = if historical {
             self.fetch_historical_entities(

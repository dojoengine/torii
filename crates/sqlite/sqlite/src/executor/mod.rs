--- conflicted
+++ resolved
@@ -181,13 +181,9 @@
     shutdown_rx: Receiver<()>,
     // It is used to make RPC calls to fetch erc contracts
     provider: P,
-<<<<<<< HEAD
-    // SQL configuration including leaderboard configs
+    // SQL configuration
     config: crate::SqlConfig,
-=======
-    config: SqlConfig,
     db_path: PathBuf,
->>>>>>> af500bcc
 }
 
 #[derive(Debug)]
@@ -264,9 +260,6 @@
         shutdown_tx: Sender<()>,
         provider: P,
     ) -> Result<(Self, UnboundedSender<QueryMessage>)> {
-<<<<<<< HEAD
-        Self::new_with_config(pool, shutdown_tx, provider, crate::SqlConfig::default()).await
-=======
         Self::new_with_config(
             pool,
             shutdown_tx,
@@ -275,19 +268,14 @@
             PathBuf::from(""),
         )
         .await
->>>>>>> af500bcc
     }
 
     pub async fn new_with_config(
         pool: Pool<Sqlite>,
         shutdown_tx: Sender<()>,
         provider: P,
-<<<<<<< HEAD
-        config: crate::SqlConfig,
-=======
         config: SqlConfig,
         db_path: PathBuf,
->>>>>>> af500bcc
     ) -> Result<(Self, UnboundedSender<QueryMessage>)> {
         let (tx, rx) = unbounded_channel();
         let transaction = pool.begin().await?;
@@ -303,10 +291,7 @@
                 shutdown_rx,
                 provider,
                 config,
-<<<<<<< HEAD
-=======
                 db_path,
->>>>>>> af500bcc
             },
             tx,
         ))

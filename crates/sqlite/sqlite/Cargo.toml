[package]
description = "Torii SQLite implementation."
edition.workspace = true
license-file.workspace = true
name = "torii-sqlite"
repository.workspace = true
version.workspace = true

# See more keys and their definitions at https://doc.rust-lang.org/cargo/reference/manifest.html

[dependencies]
torii-sqlite-types.workspace = true

anyhow.workspace = true
async-trait.workspace = true
base64.workspace = true
bitflags = "2.6.0"
cainome.workspace = true
chrono.workspace = true
crypto-bigint.workspace = true
data-url.workspace = true
dojo-types.workspace = true
dojo-utils.workspace = true
dojo-world.workspace = true
futures-channel = "0.3.0"
futures-util.workspace = true
hashlink.workspace = true
once_cell.workspace = true
reqwest.workspace = true
serde.workspace = true
serde_json.workspace = true
slab = "0.4.2"
sqlx.workspace = true
starknet-crypto.workspace = true
starknet.workspace = true
thiserror.workspace = true
tokio = { version = "1.32.0", features = [
    "macros",
    "sync",
], default-features = true }
# tokio-stream = "0.1.11"
ipfs-api-backend-hyper.workspace = true
tokio-util.workspace = true
tracing.workspace = true
flate2.workspace = true
<<<<<<< HEAD
torii-proto.workspace = true
rayon.workspace = true
=======
dashmap.workspace = true
>>>>>>> dffdbaad

[dev-dependencies]
dojo-test-utils.workspace = true
dojo-utils.workspace = true
katana-runner.workspace = true
scarb.workspace = true
sozo-scarbext.workspace = true
tempfile.workspace = true
torii-indexer.workspace = true<|MERGE_RESOLUTION|>--- conflicted
+++ resolved
@@ -43,12 +43,9 @@
 tokio-util.workspace = true
 tracing.workspace = true
 flate2.workspace = true
-<<<<<<< HEAD
 torii-proto.workspace = true
 rayon.workspace = true
-=======
 dashmap.workspace = true
->>>>>>> dffdbaad
 
 [dev-dependencies]
 dojo-test-utils.workspace = true

--- conflicted
+++ resolved
@@ -9,11 +9,7 @@
 use torii_sqlite::Sql;
 use tracing::debug;
 
-<<<<<<< HEAD
 use crate::task_manager::TaskId;
-=======
-use crate::task_manager::{TaskId, TaskPriority};
->>>>>>> 4ed58f56
 use crate::{EventProcessor, EventProcessorConfig};
 
 pub(crate) const LOG_TARGET: &str = "torii::indexer::processors::erc4906_metadata_update";
@@ -34,21 +30,9 @@
         event.keys.len() == 3 && event.data.is_empty()
     }
 
-<<<<<<< HEAD
     fn task_identifier(&self, event: &Event) -> TaskId {
         let mut hasher = DefaultHasher::new();
         event.from_address.hash(&mut hasher);
-=======
-    fn task_priority(&self) -> TaskPriority {
-        2
-    }
-
-    fn task_identifier(&self, event: &Event) -> TaskId {
-        let mut hasher = DefaultHasher::new();
-        event.from_address.hash(&mut hasher);
-        event.keys[1].hash(&mut hasher);
-        event.keys[2].hash(&mut hasher);
->>>>>>> 4ed58f56
         hasher.finish()
     }
 

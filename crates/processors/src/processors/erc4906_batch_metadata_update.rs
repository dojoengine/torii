use std::hash::{DefaultHasher, Hash, Hasher};

use anyhow::Error;
use async_trait::async_trait;
use cainome::cairo_serde::{CairoSerde, U256 as U256Cainome};
use dojo_world::contracts::world::WorldContractReader;
use starknet::core::types::{Event, U256};
use starknet::providers::Provider;
use torii_sqlite::Sql;
use tracing::debug;

<<<<<<< HEAD
use crate::task_manager::TaskId;
=======
use crate::task_manager::{TaskId, TaskPriority};
>>>>>>> 4ed58f56
use crate::{EventProcessor, EventProcessorConfig};

pub(crate) const LOG_TARGET: &str = "torii::indexer::processors::erc4906_metadata_update_batch";

#[derive(Default, Debug)]
pub struct Erc4906BatchMetadataUpdateProcessor;

#[async_trait]
impl<P> EventProcessor<P> for Erc4906BatchMetadataUpdateProcessor
where
    P: Provider + Send + Sync + std::fmt::Debug,
{
    fn event_key(&self) -> String {
        "BatchMetadataUpdate".to_string()
    }

    fn validate(&self, event: &Event) -> bool {
        // Batch metadata update: [hash(BatchMetadataUpdate), from_token_id.low, from_token_id.high,
        // to_token_id.low, to_token_id.high]
        event.keys.len() == 5 && event.data.is_empty()
    }

<<<<<<< HEAD
=======
    fn task_priority(&self) -> TaskPriority {
        2
    }

>>>>>>> 4ed58f56
    fn task_identifier(&self, event: &Event) -> TaskId {
        let mut hasher = DefaultHasher::new();
        event.from_address.hash(&mut hasher);
        hasher.finish()
    }

    async fn process(
        &self,
        world: &WorldContractReader<P>,
        db: &mut Sql,
        _block_number: u64,
        _block_timestamp: u64,
        _event_id: &str,
        event: &Event,
        _config: &EventProcessorConfig,
    ) -> Result<(), Error> {
        let token_address = event.from_address;
        let from_token_id = U256Cainome::cairo_deserialize(&event.keys, 1)?;
        let from_token_id = U256::from_words(from_token_id.low, from_token_id.high);

        let to_token_id = U256Cainome::cairo_deserialize(&event.keys, 3)?;
        let to_token_id = U256::from_words(to_token_id.low, to_token_id.high);

        let mut token_id = from_token_id;
        while token_id <= to_token_id {
            db.update_nft_metadata(world.provider(), token_address, token_id)
                .await?;
            token_id += U256::from(1u8);
        }

        debug!(
            target: LOG_TARGET,
            token_address = ?token_address,
            from_token_id = ?from_token_id,
            to_token_id = ?to_token_id,
            "NFT metadata updated for token range"
        );

        Ok(())
    }
}<|MERGE_RESOLUTION|>--- conflicted
+++ resolved
@@ -9,11 +9,7 @@
 use torii_sqlite::Sql;
 use tracing::debug;
 
-<<<<<<< HEAD
 use crate::task_manager::TaskId;
-=======
-use crate::task_manager::{TaskId, TaskPriority};
->>>>>>> 4ed58f56
 use crate::{EventProcessor, EventProcessorConfig};
 
 pub(crate) const LOG_TARGET: &str = "torii::indexer::processors::erc4906_metadata_update_batch";
@@ -36,13 +32,6 @@
         event.keys.len() == 5 && event.data.is_empty()
     }
 
-<<<<<<< HEAD
-=======
-    fn task_priority(&self) -> TaskPriority {
-        2
-    }
-
->>>>>>> 4ed58f56
     fn task_identifier(&self, event: &Event) -> TaskId {
         let mut hasher = DefaultHasher::new();
         event.from_address.hash(&mut hasher);

use std::hash::{DefaultHasher, Hash, Hasher};

use async_trait::async_trait;
use dojo_types::schema::Ty;
use dojo_world::contracts::abigen::world::Event as WorldEvent;
use dojo_world::contracts::model::{ModelRPCReader, ModelReader};
use dojo_world::contracts::WorldContractReader;
use starknet::core::types::{BlockId, Event};
use starknet::providers::Provider;
use torii_proto::Model;
use tracing::{debug, info};

use crate::task_manager::TaskId;
use crate::EventProcessor;
use crate::{EventProcessorContext, Result};

pub(crate) const LOG_TARGET: &str = "torii::indexer::processors::upgrade_event";

#[derive(Default, Debug)]
pub struct UpgradeEventProcessor;

#[async_trait]
impl<P> EventProcessor<P> for UpgradeEventProcessor
where
    P: Provider + Send + Sync + Clone + std::fmt::Debug + 'static,
{
    fn event_key(&self) -> String {
        "EventUpgraded".to_string()
    }

    // We might not need this anymore, since we don't have fallback and all world events must
    // be handled.
    fn validate(&self, _event: &Event) -> bool {
        true
    }

    fn task_identifier(&self, event: &Event) -> TaskId {
        let mut hasher = DefaultHasher::new();
        event.keys[1].hash(&mut hasher); // Use the event selector to create a unique ID
        hasher.finish()
    }

    async fn process(&self, ctx: &EventProcessorContext<P>) -> Result<()> {
        // Torii version is coupled to the world version, so we can expect the event to be well
        // formed.
        let event = match WorldEvent::try_from(&ctx.event).unwrap_or_else(|_| {
            panic!(
                "Expected {} event to be well formed.",
                <UpgradeEventProcessor as EventProcessor<P>>::event_key(self)
            )
        }) {
            WorldEvent::EventUpgraded(e) => e,
            _ => {
                unreachable!()
            }
        };

        // Called model here by language, but it's an event. Torii rework will make clear
        // distinction.

        // If the model does not exist, silently ignore it.
        // This can happen if only specific namespaces are indexed.
<<<<<<< HEAD
        let model = match ctx.cache.model(ctx.contract_address, event.selector).await {
=======
        let model = match ctx.storage.model(event.selector).await {
>>>>>>> 50482bd7
            Ok(m) => m,
            Err(e) if e.to_string().contains("no rows") => {
                debug!(
                    target: LOG_TARGET,
                    selector = %event.selector,
                    "Model does not exist, skipping."
                );
                return Ok(());
            }
            Err(e) => return Err(e.into()),
        };
        let name = model.name;
        let namespace = model.namespace;
        let prev_schema = model.schema;

        let world = WorldContractReader::new(ctx.event.from_address, &ctx.provider);
        let mut model = ModelRPCReader::new(
            &namespace,
            &name,
            event.address.0,
            event.class_hash.0,
            &world,
        )
        .await;
        if ctx.config.strict_model_reader {
            model.set_block(BlockId::Number(ctx.block_number)).await;
        }
        let mut new_schema = model.schema().await?;
        match &mut new_schema {
            Ty::Struct(struct_ty) => {
                struct_ty.name = format!("{}-{}", namespace, struct_ty.name);
            }
            _ => unreachable!(),
        }
        let schema_diff = new_schema.diff(&prev_schema);
        // No changes to the schema. This can happen if torii is re-run with a fresh database.
        // As the register model fetches the latest schema from the chain.
        if schema_diff.is_none() {
            return Ok(());
        }

        let schema_diff = schema_diff.unwrap();
        let layout = model.layout().await?;

        // Events are never stored onchain, hence no packing or unpacking.
        let unpacked_size: u32 = 0;
        let packed_size: u32 = 0;

        info!(
            target: LOG_TARGET,
            namespace = %namespace,
            name = %name,
            "Upgraded event."
        );

        debug!(
            target: LOG_TARGET,
            name,
            diff = ?schema_diff,
            layout = ?layout,
            class_hash = ?event.class_hash,
            contract_address = ?event.address,
            packed_size = %packed_size,
            unpacked_size = %unpacked_size,
            "Upgraded event content."
        );

        ctx.storage
            .register_model(
                ctx.contract_address,
                event.selector,
                &new_schema,
                &layout,
                event.class_hash.into(),
                event.address.into(),
                packed_size,
                unpacked_size,
                ctx.block_timestamp,
                Some(&schema_diff),
                // This will be Some if we have an "upgrade" diff. Which means
                // if some columns have been modified.
                prev_schema.diff(&new_schema).as_ref(),
                // Event models, still use Serde for serialization. So we need to use the legacy store.
                true,
            )
            .await?;

        ctx.cache
            .register_model(
                ctx.contract_address,
                event.selector,
                Model {
                    world_address: ctx.contract_address,
                    selector: event.selector,
                    namespace,
                    name,
                    class_hash: event.class_hash.into(),
                    contract_address: event.address.into(),
                    packed_size,
                    unpacked_size,
                    layout,
                    schema: new_schema,
                    // Event models, still use Serde for serialization. So we need to use the legacy store.
                    use_legacy_store: true,
                },
            )
            .await;

        Ok(())
    }
}<|MERGE_RESOLUTION|>--- conflicted
+++ resolved
@@ -60,11 +60,7 @@
 
         // If the model does not exist, silently ignore it.
         // This can happen if only specific namespaces are indexed.
-<<<<<<< HEAD
-        let model = match ctx.cache.model(ctx.contract_address, event.selector).await {
-=======
-        let model = match ctx.storage.model(event.selector).await {
->>>>>>> 50482bd7
+        let model = match ctx.storage.model(ctx.contract_address, event.selector).await {
             Ok(m) => m,
             Err(e) if e.to_string().contains("no rows") => {
                 debug!(

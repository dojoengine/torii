--- conflicted
+++ resolved
@@ -34,7 +34,6 @@
 use starknet::core::types::Felt;
 use strum_macros::{AsRefStr, EnumIter, FromRepr};
 
-<<<<<<< HEAD
 #[derive(Debug, Clone, PartialEq, Eq, Hash)]
 pub enum TokenId {
     Contract(Felt),
@@ -79,7 +78,6 @@
 impl std::fmt::Display for BalanceId {
     fn fmt(&self, f: &mut std::fmt::Formatter<'_>) -> std::fmt::Result {
         write!(f, "{:#064x}/{}", self.account_address, self.token_id)
-=======
 /// SQL query value types
 #[derive(Debug, Clone, Serialize, Deserialize, PartialEq)]
 pub enum SqlValue {
@@ -140,7 +138,6 @@
             .map(|(k, v)| (k, v.into()))
             .collect();
         Self { fields }
->>>>>>> e243feb7
     }
 }
 

[workspace]
resolver = "2"

members = [
	"bin/torii",
	"crates/cli",
	"crates/client",
	"crates/server",
 	"crates/sqlite/types",
	"xtask/generate-test-db",
]

[workspace.package]
edition = "2021"
license = "Apache-2.0"
license-file = "LICENSE"
repository = "https://github.com/dojoengine/torii"
version = "1.2.3"

[profile.performance]
codegen-units = 1
incremental = false
inherits = "release"
lto = "fat"

[profile.profiling]
debug = true
inherits = "release"

[workspace.dependencies]
cainome = { version = "0.5.0", features = [ "abigen-rs" ] }
cainome-cairo-serde = { version = "0.1.0" }

dojo-utils = { git = "https://github.com/dojoengine/dojo", tag = "v1.4.1" }
dojo-types = { git = "https://github.com/dojoengine/dojo", tag = "v1.4.1" }
dojo-core = { git = "https://github.com/dojoengine/dojo", tag = "v1.4.1" }
dojo-world = { git = "https://github.com/dojoengine/dojo", tag = "v1.4.1" }
dojo-test-utils = { git = "https://github.com/dojoengine/dojo", tag = "v1.4.1" }
dojo-metrics = { git = "https://github.com/dojoengine/dojo", tag = "v1.4.1" }

topological-sort = "0.2"

# torii
torii-cli = { path = "crates/cli" }
torii-client = { path = "crates/client" }
torii-graphql = { path = "crates/graphql" }
torii-proto = { path = "crates/proto" }
torii-indexer = { path = "crates/indexer" }
torii-libp2p-client = { path = "crates/libp2p/client" }
torii-libp2p-relay = { path = "crates/libp2p/relay" }
torii-libp2p-types = { path = "crates/libp2p/types" }
torii-runner = { path = "crates/runner" }
torii-server = { path = "crates/server" }
torii-sqlite = { path = "crates/sqlite/sqlite" }
torii-sqlite-types = { path = "crates/sqlite/types" }
torii-typed-data = { path = "crates/typed-data" }
torii-mcp = { path = "crates/mcp" }
<<<<<<< HEAD
torii-processors = { path = "crates/processors" }
=======
torii-grpc-client = { path = "crates/grpc/client" }
torii-grpc-server = { path = "crates/grpc/server" }
torii-adigraphmap = { path = "crates/adigraphmap" }

>>>>>>> cc33cc41
# macros
merge-options = { git = "https://github.com/dojoengine/dojo", tag = "v1.4.0" }

anyhow = "1.0.89"
arbitrary = { version = "1.3.2", features = [ "derive" ] }
assert_fs = "1.1"
assert_matches = "1.5.0"
async-trait = "0.1.82"
auto_impl = "1.2.0"
base64 = "0.21.2"
bigdecimal = "0.4.1"
bytes = "1.6"
camino = { version = "1.1.2", features = [ "serde1" ] }
chrono = { version = "0.4.24", features = [ "serde" ] }
clap = { version = "4.5.16", features = [ "derive", "env" ] }
clap-verbosity-flag = "2.0.1"
clap_complete = "4.3"
colored = "2.0.0"
colored_json = "3.2.0"
console = "0.15.7"
# Controller PR revision until merged.
# https://github.com/cartridge-gg/controller/pull/1454
account_sdk = { git = "https://github.com/cartridge-gg/controller", rev = "dbbe0353d64de743739d425f8aab91ca3ac0e16f" }
convert_case = "0.6.0"
crypto-bigint = { version = "0.5.3", features = [ "serde" ] }
data-url = "0.3"
derive_more = "0.99.17"
flate2 = "1.0.35"
fluent-uri = "0.3"
futures = "0.3.30"
futures-util = "0.3.30"
hashlink = "0.9.1"
hex = "0.4.3"
hex-literal = "0.4.1"
http = "0.2.9"
image = "0.25.2"
indexmap = "2.2.5"
indoc = "1.0.7"
itertools = "0.12.1"
jsonrpsee = { version = "0.16.2", default-features = false }
lazy_static = "1.4.0"
log = "0.4.21"
metrics = "0.23.0"
num-bigint = "0.4.3"
num-traits = { version = "0.2", default-features = false }
once_cell = "1.0"
parking_lot = "0.12.1"
postcard = { version = "1.0.10", features = [ "use-std" ], default-features = false }
pretty_assertions = "1.2.1"
rand = "0.8.5"
rayon = "1.8.0"
regex = "1.10.3"
reqwest = { version = "0.11.27", features = [ "json", "rustls-tls" ], default-features = false }
rpassword = "7.2.0"
rstest = "0.18.2"
rstest_reuse = "0.6.0"
semver = "1.0.5"
serde = { version = "1.0", features = [ "derive" ] }
serde_json = { version = "1.0", features = [ "arbitrary_precision" ] }
serde_with = "3.11.0"
similar-asserts = "1.5.0"
smol_str = { version = "0.2.0", features = [ "serde" ] }
spinoff = "0.8.0"
sqlx = { version = "0.8.2", features = [ "chrono", "macros", "regexp", "runtime-async-std", "runtime-tokio", "sqlite", "uuid" ] }
strum = "0.25"
strum_macros = "0.25"
tempfile = "3.9.0"
test-log = "0.2.11"
thiserror = "1.0.32"
tokio = { version = "1.39.2", features = [ "full" ] }
tokio-util = "0.7.12"
toml = "0.8"
tower = "0.4.13"
tower-http = "0.4.4"
tracing = { version = "0.1.38", features = [ "log" ], default-features = false }
tracing-log = "0.1.3"
tracing-subscriber = { version = "0.3.16", features = [ "env-filter", "json" ] }
url = { version = "2.4.0", features = [ "serde" ] }
walkdir = "2.5.0"
# TODO: see if we still need the git version
ipfs-api-backend-hyper = { git = "https://github.com/ferristseng/rust-ipfs-api", rev = "af2c17f7b19ef5b9898f458d97a90055c3605633", features = [ "with-hyper-rustls", "with-send-sync" ] }
mime_guess = "2.0"


# server
hyper = "0.14.27"
warp = "0.3"

# gRPC
prost = "0.12"
tonic = { version = "0.11", features = [ "gzip", "tls", "tls-roots", "tls-webpki-roots" ] }
tonic-build = "0.11"
tonic-reflection = "0.11"
tonic-web = "0.11"

# WASM-compatible gRPC deps
tonic-web-wasm-client = "0.6.0"
wasm-prost = { version = "0.13", package = "prost" }
wasm-tonic = { version = "0.12", default-features = false, features = [ "codegen", "gzip", "prost" ], package = "tonic" }
wasm-tonic-build = { version = "0.12", default-features = false, features = [ "prost" ], package = "tonic-build" }

criterion = "0.5.1"
pprof = { version = "0.13.0", features = [ "criterion", "flamegraph" ] }

# Slot integration. Dojo don't need to manually include `account_sdk` as dependency as `slot` already re-exports it.
slot = { git = "https://github.com/cartridge-gg/slot", rev = "1298a30" }

starknet = "0.12.0"
starknet-crypto = "0.7.1"
starknet-types-core = { version = "0.1.7", features = [ "arbitrary", "hash" ] }

bitvec = "1.0.1"

# macro
proc-macro2 = "1.0"
quote = "1.0"
syn = { version = "2.0", default-features = false }<|MERGE_RESOLUTION|>--- conflicted
+++ resolved
@@ -55,14 +55,11 @@
 torii-sqlite-types = { path = "crates/sqlite/types" }
 torii-typed-data = { path = "crates/typed-data" }
 torii-mcp = { path = "crates/mcp" }
-<<<<<<< HEAD
 torii-processors = { path = "crates/processors" }
-=======
 torii-grpc-client = { path = "crates/grpc/client" }
 torii-grpc-server = { path = "crates/grpc/server" }
 torii-adigraphmap = { path = "crates/adigraphmap" }
 
->>>>>>> cc33cc41
 # macros
 merge-options = { git = "https://github.com/dojoengine/dojo", tag = "v1.4.0" }
 

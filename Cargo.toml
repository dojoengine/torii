[workspace]
resolver = "2"

members = [
	"bin/torii",
	"crates/cli",
	"crates/client",
	"crates/messaging",
	"crates/server",
	"crates/sqlite/types",
	"xtask/generate-test-db",
	"crates/task-network", "crates/storage", "crates/cache", "crates/math", "crates/controllers",
]

[workspace.package]
edition = "2021"
license = "Apache-2.0"
license-file = "LICENSE"
repository = "https://github.com/dojoengine/torii"
version = "1.6.0-alpha.1"

[profile.performance]
codegen-units = 1
incremental = false
inherits = "release"
lto = "fat"

[profile.profiling]
debug = true
inherits = "release"

[workspace.dependencies]
<<<<<<< HEAD
cainome = { version = "0.5.0", features = ["abigen-rs"] }
cainome-cairo-serde = { version = "0.1.0" }
cainome-cairo-serde-derive = { version = "0.1.0" }

dojo-utils = { git = "https://github.com/bengineer42/dojo", branch = "add-write-schema-1.5" }
dojo-types = { git = "https://github.com/bengineer42/dojo", branch = "add-write-schema-1.5" }
dojo-core = { git = "https://github.com/bengineer42/dojo", branch = "add-write-schema-1.5" }
dojo-world = { git = "https://github.com/bengineer42/dojo", branch = "add-write-schema-1.5" }
dojo-test-utils = { git = "https://github.com/bengineer42/dojo", branch = "add-write-schema-1.5" }
dojo-metrics = { git = "https://github.com/bengineer42/dojo", branch = "add-write-schema-1.5" }

topological-sort = "0.2"
=======
cainome = { git = "https://github.com/Larkooo/cainome", branch = "patch-1" }
cainome-cairo-serde = { git = "https://github.com/Larkooo/cainome", branch = "patch-1" }
cainome-cairo-serde-derive = { git = "https://github.com/Larkooo/cainome", branch = "patch-1" }

dojo-utils = { git = "https://github.com/dojoengine/dojo", rev = "054623b" }
dojo-types = { git = "https://github.com/dojoengine/dojo", rev = "054623b" }
dojo-world = { git = "https://github.com/dojoengine/dojo", rev = "054623b" }
dojo-test-utils = { git = "https://github.com/dojoengine/dojo", rev = "054623b" }
dojo-metrics = { git = "https://github.com/dojoengine/dojo", rev = "054623b" }
>>>>>>> efec17ba

# torii
torii-cli = { path = "crates/cli" }
torii-graphql = { path = "crates/graphql" }
torii-proto = { path = "crates/proto" }
torii-libp2p-relay = { path = "crates/libp2p/relay" }
torii-messaging = { path = "crates/messaging" }
torii-runner = { path = "crates/runner" }
torii-server = { path = "crates/server" }
torii-sqlite = { path = "crates/sqlite/sqlite" }
torii-sqlite-types = { path = "crates/sqlite/types" }
torii-typed-data = { path = "crates/typed-data" }
torii-processors = { path = "crates/processors" }
torii-grpc-client = { path = "crates/grpc/client" }
torii-grpc-server = { path = "crates/grpc/server" }
torii-adigraphmap = { path = "crates/adigraphmap" }
torii-task-network = { path = "crates/task-network" }
torii-indexer-fetcher = { path = "crates/indexer/fetcher" }
torii-indexer = { path = "crates/indexer/engine" }
torii-storage = { path = "crates/storage" }
torii-math = { path = "crates/math" }
torii-cache = { path = "crates/cache" }
torii-controllers = { path = "crates/controllers" }

# macros
merge-options = { git = "https://github.com/dojoengine/dojo", rev = "82fe9bd" }

bitflags = "2.9.1"

anyhow = "1.0.89"
<<<<<<< HEAD
arbitrary = { version = "1.3.2", features = ["derive"] }
assert_fs = "1.1"
=======
>>>>>>> efec17ba
assert_matches = "1.5.0"
async-trait = "0.1.82"
base64 = "0.21.2"
<<<<<<< HEAD
bigdecimal = "0.4.1"
bytes = "1.6"
camino = { version = "1.1.2", features = ["serde1"] }
chrono = { version = "0.4.24", features = ["serde"] }
clap = { version = "4.5.16", features = ["derive", "env"] }
clap-verbosity-flag = "2.0.1"
clap_complete = "4.3"
colored = "2.0.0"
colored_json = "3.2.0"
console = "0.15.7"
# Controller PR revision until merged.
# https://github.com/cartridge-gg/controller/pull/1454
account_sdk = { git = "https://github.com/cartridge-gg/controller", rev = "dbbe0353d64de743739d425f8aab91ca3ac0e16f" }
convert_case = "0.6.0"
crypto-bigint = { version = "0.5.3", features = ["serde"] }
=======
camino = { version = "1.1.2", features = [ "serde1" ] }
chrono = { version = "0.4.24", features = [ "serde" ] }
clap = { version = "4.5.16", features = [ "derive", "env" ] }
crypto-bigint = { version = "0.5.3", features = [ "serde" ] }
>>>>>>> efec17ba
data-url = "0.3"
flate2 = "1.0.35"
futures = "0.3.30"
futures-util = "0.3.30"
hashlink = "0.9.1"
http = "0.2.9"
image = "0.25.2"
indexmap = "2.2.5"
lazy_static = "1.4.0"
metrics = "0.23.0"
num-traits = { version = "0.2", default-features = false }
once_cell = "1.0"
parking_lot = "0.12.1"
<<<<<<< HEAD
postcard = { version = "1.0.10", features = [
	"use-std",
], default-features = false }
pretty_assertions = "1.2.1"
rand = "0.8.5"
rayon = "1.8.0"
regex = "1.10.3"
reqwest = { version = "0.11.27", features = [
	"json",
	"rustls-tls",
	"stream",
], default-features = false }
rpassword = "7.2.0"
rstest = "0.18.2"
rstest_reuse = "0.6.0"
semver = "1.0.5"
serde = { version = "1.0", features = ["derive"] }
serde_json = { version = "1.0", features = ["arbitrary_precision"] }
serde_with = "3.11.0"
similar-asserts = "1.5.0"
smol_str = { version = "0.2.0", features = ["serde"] }
spinoff = "0.8.0"
sqlx = { version = "0.8.2", features = [
	"chrono",
	"macros",
	"regexp",
	"runtime-async-std",
	"runtime-tokio",
	"sqlite",
	"uuid",
] }
=======
rand = "0.8.5"
rayon = "1.8.0"
regex = "1.10.3"
reqwest = { version = "0.11.27", features = [ "json", "rustls-tls", "stream" ], default-features = false }
serde = { version = "1.0", features = [ "derive" ] }
serde_json = { version = "1.0", features = [ "arbitrary_precision" ] }
sqlx = { version = "0.8.2", features = [ "chrono", "macros", "regexp", "runtime-async-std", "runtime-tokio", "sqlite", "uuid" ] }
>>>>>>> efec17ba
strum = "0.25"
strum_macros = "0.25"
tempfile = "3.9.0"
thiserror = "1.0.32"
tokio = { version = "1.39.2", features = ["full"] }
tokio-util = "0.7.12"
toml = "0.8"
tower = "0.4.13"
tower-http = "0.4.4"
<<<<<<< HEAD
tracing = { version = "0.1.38", features = ["log"], default-features = false }
tracing-log = "0.1.3"
tracing-subscriber = { version = "0.3.16", features = ["env-filter", "json"] }
=======
tracing = { version = "0.1.38", features = [ "log" ], default-features = false }
tracing-subscriber = { version = "0.3.16", features = [ "env-filter", "json" ] }
>>>>>>> efec17ba
# indicatif
tracing-indicatif = "0.3.9"
indicatif = "0.17.9"

<<<<<<< HEAD
url = { version = "2.4.0", features = ["serde"] }
walkdir = "2.5.0"
=======
url = { version = "2.4.0", features = [ "serde" ] }
>>>>>>> efec17ba
# TODO: see if we still need the git version
ipfs-api-backend-hyper = { git = "https://github.com/ferristseng/rust-ipfs-api", rev = "af2c17f7b19ef5b9898f458d97a90055c3605633", features = [
	"with-hyper-rustls",
	"with-send-sync",
] }
mime_guess = "2.0"

sozo-scarbext = { git = "https://github.com/dojoengine/dojo", rev = "054623b" }
scarb = { git = "https://github.com/dojoengine/scarb", rev = "38f13cb6f9f33836a61b231f7e00c5c4dc5cafd6" }
sozo-ops = { git = "https://github.com/dojoengine/dojo", rev = "054623b" }
katana-runner = { git = "https://github.com/dojoengine/katana", rev = "f472095" }


# server
hyper = "0.14.27"
warp = "0.3"

# gRPC
prost = "0.12"
tonic = { version = "0.11", features = [
	"gzip",
	"tls",
	"tls-roots",
	"tls-webpki-roots",
] }
tonic-build = "0.11"
tonic-reflection = "0.11"
tonic-web = "0.11"

# WASM-compatible gRPC deps
tonic-web-wasm-client = "0.6.0"
wasm-prost = { version = "0.13", package = "prost" }
wasm-tonic = { version = "0.12", default-features = false, features = [
	"codegen",
	"gzip",
	"prost",
], package = "tonic" }
wasm-tonic-build = { version = "0.12", default-features = false, features = [
	"prost",
], package = "tonic-build" }

<<<<<<< HEAD
criterion = "0.5.1"
pprof = { version = "0.13.0", features = ["criterion", "flamegraph"] }

# Slot integration. Dojo don't need to manually include `account_sdk` as dependency as `slot` already re-exports it.
slot = { git = "https://github.com/cartridge-gg/slot", rev = "1298a30" }

=======
>>>>>>> efec17ba
starknet-core = "0.12.3"
starknet = "0.14.0"
starknet-crypto = "0.7.1"
<<<<<<< HEAD
starknet-types-core = { version = "0.1.7", features = ["arbitrary", "hash"] }

bitvec = "1.0.1"
=======
>>>>>>> efec17ba

dashmap = "6.1.0"

[patch.crates-io]
cainome = { git = "https://github.com/Larkooo/cainome", branch = "patch-1" }
cainome-cairo-serde = { git = "https://github.com/Larkooo/cainome", branch = "patch-1" }
cainome-cairo-serde-derive = { git = "https://github.com/Larkooo/cainome", branch = "patch-1" }<|MERGE_RESOLUTION|>--- conflicted
+++ resolved
@@ -9,7 +9,11 @@
 	"crates/server",
 	"crates/sqlite/types",
 	"xtask/generate-test-db",
-	"crates/task-network", "crates/storage", "crates/cache", "crates/math", "crates/controllers",
+	"crates/task-network",
+	"crates/storage",
+	"crates/cache",
+	"crates/math",
+	"crates/controllers",
 ]
 
 [workspace.package]
@@ -30,30 +34,15 @@
 inherits = "release"
 
 [workspace.dependencies]
-<<<<<<< HEAD
-cainome = { version = "0.5.0", features = ["abigen-rs"] }
-cainome-cairo-serde = { version = "0.1.0" }
-cainome-cairo-serde-derive = { version = "0.1.0" }
-
-dojo-utils = { git = "https://github.com/bengineer42/dojo", branch = "add-write-schema-1.5" }
-dojo-types = { git = "https://github.com/bengineer42/dojo", branch = "add-write-schema-1.5" }
-dojo-core = { git = "https://github.com/bengineer42/dojo", branch = "add-write-schema-1.5" }
-dojo-world = { git = "https://github.com/bengineer42/dojo", branch = "add-write-schema-1.5" }
-dojo-test-utils = { git = "https://github.com/bengineer42/dojo", branch = "add-write-schema-1.5" }
-dojo-metrics = { git = "https://github.com/bengineer42/dojo", branch = "add-write-schema-1.5" }
-
-topological-sort = "0.2"
-=======
 cainome = { git = "https://github.com/Larkooo/cainome", branch = "patch-1" }
 cainome-cairo-serde = { git = "https://github.com/Larkooo/cainome", branch = "patch-1" }
 cainome-cairo-serde-derive = { git = "https://github.com/Larkooo/cainome", branch = "patch-1" }
 
-dojo-utils = { git = "https://github.com/dojoengine/dojo", rev = "054623b" }
-dojo-types = { git = "https://github.com/dojoengine/dojo", rev = "054623b" }
-dojo-world = { git = "https://github.com/dojoengine/dojo", rev = "054623b" }
-dojo-test-utils = { git = "https://github.com/dojoengine/dojo", rev = "054623b" }
-dojo-metrics = { git = "https://github.com/dojoengine/dojo", rev = "054623b" }
->>>>>>> efec17ba
+dojo-utils = { git = "https://github.com/bengineer42/dojo", branch = "add-write-schema-1.5" }
+dojo-types = { git = "https://github.com/bengineer42/dojo", branch = "add-write-schema-1.5" }
+dojo-world = { git = "https://github.com/bengineer42/dojo", branch = "add-write-schema-1.5" }
+dojo-test-utils = { git = "https://github.com/bengineer42/dojo", branch = "add-write-schema-1.5" }
+dojo-metrics = { git = "https://github.com/bengineer42/dojo", branch = "add-write-schema-1.5" }
 
 # torii
 torii-cli = { path = "crates/cli" }
@@ -84,36 +73,13 @@
 bitflags = "2.9.1"
 
 anyhow = "1.0.89"
-<<<<<<< HEAD
-arbitrary = { version = "1.3.2", features = ["derive"] }
-assert_fs = "1.1"
-=======
->>>>>>> efec17ba
 assert_matches = "1.5.0"
 async-trait = "0.1.82"
 base64 = "0.21.2"
-<<<<<<< HEAD
-bigdecimal = "0.4.1"
-bytes = "1.6"
 camino = { version = "1.1.2", features = ["serde1"] }
 chrono = { version = "0.4.24", features = ["serde"] }
 clap = { version = "4.5.16", features = ["derive", "env"] }
-clap-verbosity-flag = "2.0.1"
-clap_complete = "4.3"
-colored = "2.0.0"
-colored_json = "3.2.0"
-console = "0.15.7"
-# Controller PR revision until merged.
-# https://github.com/cartridge-gg/controller/pull/1454
-account_sdk = { git = "https://github.com/cartridge-gg/controller", rev = "dbbe0353d64de743739d425f8aab91ca3ac0e16f" }
-convert_case = "0.6.0"
 crypto-bigint = { version = "0.5.3", features = ["serde"] }
-=======
-camino = { version = "1.1.2", features = [ "serde1" ] }
-chrono = { version = "0.4.24", features = [ "serde" ] }
-clap = { version = "4.5.16", features = [ "derive", "env" ] }
-crypto-bigint = { version = "0.5.3", features = [ "serde" ] }
->>>>>>> efec17ba
 data-url = "0.3"
 flate2 = "1.0.35"
 futures = "0.3.30"
@@ -127,11 +93,6 @@
 num-traits = { version = "0.2", default-features = false }
 once_cell = "1.0"
 parking_lot = "0.12.1"
-<<<<<<< HEAD
-postcard = { version = "1.0.10", features = [
-	"use-std",
-], default-features = false }
-pretty_assertions = "1.2.1"
 rand = "0.8.5"
 rayon = "1.8.0"
 regex = "1.10.3"
@@ -140,16 +101,8 @@
 	"rustls-tls",
 	"stream",
 ], default-features = false }
-rpassword = "7.2.0"
-rstest = "0.18.2"
-rstest_reuse = "0.6.0"
-semver = "1.0.5"
 serde = { version = "1.0", features = ["derive"] }
 serde_json = { version = "1.0", features = ["arbitrary_precision"] }
-serde_with = "3.11.0"
-similar-asserts = "1.5.0"
-smol_str = { version = "0.2.0", features = ["serde"] }
-spinoff = "0.8.0"
 sqlx = { version = "0.8.2", features = [
 	"chrono",
 	"macros",
@@ -159,15 +112,6 @@
 	"sqlite",
 	"uuid",
 ] }
-=======
-rand = "0.8.5"
-rayon = "1.8.0"
-regex = "1.10.3"
-reqwest = { version = "0.11.27", features = [ "json", "rustls-tls", "stream" ], default-features = false }
-serde = { version = "1.0", features = [ "derive" ] }
-serde_json = { version = "1.0", features = [ "arbitrary_precision" ] }
-sqlx = { version = "0.8.2", features = [ "chrono", "macros", "regexp", "runtime-async-std", "runtime-tokio", "sqlite", "uuid" ] }
->>>>>>> efec17ba
 strum = "0.25"
 strum_macros = "0.25"
 tempfile = "3.9.0"
@@ -177,24 +121,13 @@
 toml = "0.8"
 tower = "0.4.13"
 tower-http = "0.4.4"
-<<<<<<< HEAD
 tracing = { version = "0.1.38", features = ["log"], default-features = false }
-tracing-log = "0.1.3"
 tracing-subscriber = { version = "0.3.16", features = ["env-filter", "json"] }
-=======
-tracing = { version = "0.1.38", features = [ "log" ], default-features = false }
-tracing-subscriber = { version = "0.3.16", features = [ "env-filter", "json" ] }
->>>>>>> efec17ba
 # indicatif
 tracing-indicatif = "0.3.9"
 indicatif = "0.17.9"
 
-<<<<<<< HEAD
 url = { version = "2.4.0", features = ["serde"] }
-walkdir = "2.5.0"
-=======
-url = { version = "2.4.0", features = [ "serde" ] }
->>>>>>> efec17ba
 # TODO: see if we still need the git version
 ipfs-api-backend-hyper = { git = "https://github.com/ferristseng/rust-ipfs-api", rev = "af2c17f7b19ef5b9898f458d97a90055c3605633", features = [
 	"with-hyper-rustls",
@@ -236,24 +169,9 @@
 	"prost",
 ], package = "tonic-build" }
 
-<<<<<<< HEAD
-criterion = "0.5.1"
-pprof = { version = "0.13.0", features = ["criterion", "flamegraph"] }
-
-# Slot integration. Dojo don't need to manually include `account_sdk` as dependency as `slot` already re-exports it.
-slot = { git = "https://github.com/cartridge-gg/slot", rev = "1298a30" }
-
-=======
->>>>>>> efec17ba
 starknet-core = "0.12.3"
 starknet = "0.14.0"
 starknet-crypto = "0.7.1"
-<<<<<<< HEAD
-starknet-types-core = { version = "0.1.7", features = ["arbitrary", "hash"] }
-
-bitvec = "1.0.1"
-=======
->>>>>>> efec17ba
 
 dashmap = "6.1.0"
 
